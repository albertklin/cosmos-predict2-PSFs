--- conflicted
+++ resolved
@@ -204,11 +204,7 @@
     rectified_flow_t_scaling_factor=1.0,
     rectified_flow_loss_weight_uniform=True,
     resize_online=True,
-<<<<<<< HEAD
-    resolution="480",
-=======
     resolution="720",
->>>>>>> 5a148681
     ema=L(EMAConfig)(enabled=False),
     sigma_conditional=0.0001,
     sigma_data=1.0,
